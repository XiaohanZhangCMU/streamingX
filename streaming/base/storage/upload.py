# Copyright 2023 MosaicML Streaming authors
# SPDX-License-Identifier: Apache-2.0

"""Write files to remote location which can be either Cloud Storage or a local path."""

import logging
import os
import pathlib
import shutil
import sys
import urllib.parse
from enum import Enum
from tempfile import mkdtemp
from typing import Any, Tuple, Union

import tqdm

from streaming.base.storage.download import (BOTOCORE_CLIENT_ERROR_CODES,
                                             GCS_ERROR_NO_AUTHENTICATION)
from streaming.base.util import get_import_exception_message, retry

__all__ = [
    'CloudUploader',
    'S3Uploader',
    'GCSUploader',
    'OCIUploader',
    'AzureUploader',
    'DatabricksUnityCatalogUploader',
    'DBFSUploader',
    'LocalUploader',
]

logger = logging.getLogger(__name__)

UPLOADERS = {
    's3': 'S3Uploader',
    'gs': 'GCSUploader',
    'oci': 'OCIUploader',
    'azure': 'AzureUploader',
    'azure-dl': 'AzureDataLakeUploader',
    'dbfs:/Volumes': 'DatabricksUnityCatalogUploader',
    'dbfs': 'DBFSUploader',
    '': 'LocalUploader',
}


class GCSAuthentication(Enum):
    HMAC = 1
    SERVICE_ACCOUNT = 2


class CloudUploader:
    """Upload local files to a cloud storage."""

    @classmethod
<<<<<<< HEAD
    def get(
        cls,
        out: Union[str, Tuple[str, str]],
        keep_local: bool = False,
        progress_bar: bool = False,
        exist_ok: bool = False,
    ) -> Any:
=======
    def get(cls,
            out: Union[str, Tuple[str, str]],
            keep_local: bool = False,
            progress_bar: bool = False,
            retry: int = 2) -> Any:
>>>>>>> e06f45a5
        """Instantiate a cloud provider uploader or a local uploader based on remote path.

        Args:
            out (str | Tuple[str, str]): Output dataset directory to save shard files.

                1. If ``out`` is a local directory, shard files are saved locally.
                2. If ``out`` is a remote directory, a local temporary directory is created to
                   cache the shard files and then the shard files are uploaded to a remote
                   location. At the end, the temp directory is deleted once shards are uploaded.
                3. If ``out`` is a tuple of ``(local_dir, remote_dir)``, shard files are saved in
                   the `local_dir` and also uploaded to a remote location.
            keep_local (bool): If the dataset is uploaded, whether to keep the local dataset
                shard file or remove it after uploading. Defaults to ``False``.
            progress_bar (bool): Display TQDM progress bars for uploading output dataset files to
                a remote location. Default to ``False``.
<<<<<<< HEAD
            exist_ok (bool): When exist_ok = False, raise error if out already exists and has contents. Defaults to ``False``.
=======
            retry (int): Number of times to retry uploading a file. Defaults to ``2``.
>>>>>>> e06f45a5

        Returns:
            CloudUploader: An instance of sub-class.
        """
        cls._validate(cls, out)
        obj = urllib.parse.urlparse(out) if isinstance(out, str) else urllib.parse.urlparse(out[1])
        provider_prefix = obj.scheme
        if obj.scheme == 'dbfs':
            path = pathlib.Path(out) if isinstance(out, str) else pathlib.Path(out[1])
            prefix = os.path.join(path.parts[0], path.parts[1])
            if prefix == 'dbfs:/Volumes':
                provider_prefix = prefix
        return getattr(sys.modules[__name__], UPLOADERS[provider_prefix])(out, keep_local,
<<<<<<< HEAD
                                                                          progress_bar, exist_ok)
=======
                                                                          progress_bar, retry)
>>>>>>> e06f45a5

    def _validate(self, out: Union[str, Tuple[str, str]]) -> None:
        """Validate the `out` argument.

        Args:
            out (str | Tuple[str, str]): Output dataset directory to save shard files.

                1. If ``out`` is a local directory, shard files are saved locally.
                2. If ``out`` is a remote directory, a local temporary directory is created to
                   cache the shard files and then the shard files are uploaded to a remote
                   location. At the end, the temp directory is deleted once shards are uploaded.
                3. If ``out`` is a tuple of ``(local_dir, remote_dir)``, shard files are saved in
                   the `local_dir` and also uploaded to a remote location.

        Raises:
            ValueError: Invalid number of `out` argument.
            ValueError: Invalid Cloud provider prefix.
        """
        if isinstance(out, str):
            obj = urllib.parse.urlparse(out)
        else:
            if len(out) != 2:
                raise ValueError(f'Invalid `out` argument. It is either a string of ' +
                                 f'local/remote directory or a list of two strings with ' +
                                 f'[local, remote].')
            obj = urllib.parse.urlparse(out[1])
        if obj.scheme not in UPLOADERS:
            raise ValueError(f'Invalid Cloud provider prefix: {obj.scheme}.')

    def __init__(self,
                 out: Union[str, Tuple[str, str]],
                 keep_local: bool = False,
                 progress_bar: bool = False,
<<<<<<< HEAD
                 exist_ok: bool = False) -> None:
=======
                 retry: int = 2) -> None:
>>>>>>> e06f45a5
        """Initialize and validate local and remote path.

        Args:
            out (str | Tuple[str, str]): Output dataset directory to save shard files.

                1. If ``out`` is a local directory, shard files are saved locally.
                2. If ``out`` is a remote directory, a local temporary directory is created to
                   cache the shard files and then the shard files are uploaded to a remote
                   location. At the end, the temp directory is deleted once shards are uploaded.
                3. If ``out`` is a tuple of ``(local_dir, remote_dir)``, shard files are saved in
                   the `local_dir` and also uploaded to a remote location.
            keep_local (bool): If the dataset is uploaded, whether to keep the local dataset
                shard file or remove it after uploading. Defaults to ``False``.
            progress_bar (bool): Display TQDM progress bars for uploading output dataset files to
                a remote location. Default to ``False``.
<<<<<<< HEAD
            exist_ok (bool): When exist_ok = False, raise error if out already exists and has contents. Defaults to ``False``.
=======
            retry (int): Number of times to retry uploading a file. Defaults to ``2``.
>>>>>>> e06f45a5

        Raises:
            FileExistsError: Local directory must be empty.
        """
        self._validate(out)
        self.keep_local = keep_local
        self.progress_bar = progress_bar
        self.retry = retry

        if isinstance(out, str):
            # It is a remote directory
            if urllib.parse.urlparse(out).scheme != '':
                self.local = mkdtemp()
                self.remote = out
            # It is a local directory
            else:
                self.local = out
                self.remote = None
        else:
            self.local = out[0]
            self.remote = out[1]

        if not exist_ok and os.path.exists(self.local) and len(os.listdir(self.local)) != 0:
            raise FileExistsError(f'Directory is not empty: {self.local}')
        os.makedirs(self.local, exist_ok=True)

    def upload_file(self, filename: str):
        """Upload file from local instance to remote instance.

        Args:
            filename (str): File to upload.

        Raises:
            NotImplementedError: Override this method in your sub-class.
        """
        raise NotImplementedError('Override this method in your sub-class')

    def clear_local(self, local: str):
        """Remove the local file if it is enabled.

        Args:
            local (str): A local file path.
        """
        if not self.keep_local and os.path.isfile(local):
            os.remove(local)


class S3Uploader(CloudUploader):
    """Upload file from local machine to AWS S3 bucket (or any S3 compatible object store).

    Args:
        out (str | Tuple[str, str]): Output dataset directory to save shard files.

            1. If ``out`` is a local directory, shard files are saved locally.
            2. If ``out`` is a remote directory, a local temporary directory is created to
               cache the shard files and then the shard files are uploaded to a remote
               location. At the end, the temp directory is deleted once shards are uploaded.
            3. If ``out`` is a tuple of ``(local_dir, remote_dir)``, shard files are saved in
               the `local_dir` and also uploaded to a remote location.
        keep_local (bool): If the dataset is uploaded, whether to keep the local dataset
            shard file or remove it after uploading. Defaults to ``False``.
        progress_bar (bool): Display TQDM progress bars for uploading output dataset files to
            a remote location. Default to ``False``.
<<<<<<< HEAD
        exist_ok (bool): When exist_ok = False, raise error if out already exists and has contents. Defaults to ``False``.
=======
        retry (int): Number of times to retry uploading a file. Defaults to ``2``.
>>>>>>> e06f45a5
    """

    def __init__(self,
                 out: Union[str, Tuple[str, str]],
                 keep_local: bool = False,
                 progress_bar: bool = False,
<<<<<<< HEAD
                 exist_ok: bool = False) -> None:
        super().__init__(out, keep_local, progress_bar, exist_ok)
=======
                 retry: int = 2) -> None:
        super().__init__(out, keep_local, progress_bar, retry)
>>>>>>> e06f45a5

        import boto3
        from botocore.config import Config

        config = Config()
        # Create a session and use it to make our client. Unlike Resources and Sessions,
        # clients are generally thread-safe.
        session = boto3.session.Session()
        self.s3 = session.client('s3',
                                 config=config,
                                 endpoint_url=os.environ.get('S3_ENDPOINT_URL'))
        self.check_bucket_exists(self.remote)  # pyright: ignore

    def upload_file(self, filename: str):
        """Upload file from local instance to AWS S3 bucket.

        Args:
            filename (str): File to upload.
        """

        @retry(num_attempts=self.retry)
        def _upload_file():
            local_filename = os.path.join(self.local, filename)
            remote_filename = os.path.join(self.remote, filename)  # pyright: ignore
            obj = urllib.parse.urlparse(remote_filename)
            logger.debug(f'Uploading to {remote_filename}')
            file_size = os.stat(local_filename).st_size
            with tqdm.tqdm(total=file_size,
                           unit='B',
                           unit_scale=True,
                           desc=f'Uploading to {remote_filename}',
                           disable=(not self.progress_bar)) as pbar:
                self.s3.upload_file(
                    local_filename,
                    obj.netloc,
                    obj.path.lstrip('/'),
                    Callback=lambda bytes_transferred: pbar.update(bytes_transferred),
                )
            self.clear_local(local=local_filename)

        _upload_file()

    def check_bucket_exists(self, remote: str):
        """Raise an exception if the bucket does not exist.

        Args:
            remote (str): S3 bucket path.

        Raises:
            error: Bucket does not exist.
        """
        from botocore.exceptions import ClientError

        bucket_name = urllib.parse.urlparse(remote).netloc
        try:
            self.s3.head_bucket(Bucket=bucket_name)
        except ClientError as error:
            if error.response['Error']['Code'] == BOTOCORE_CLIENT_ERROR_CODES:
                error.args = (f'Either bucket `{bucket_name}` does not exist! ' +
                              f'or check the bucket permission.',)
            raise error


class GCSUploader(CloudUploader):
    """Upload file from local machine to Google Cloud Storage bucket.

    Args:
        out (str | Tuple[str, str]): Output dataset directory to save shard files.

            1. If ``out`` is a local directory, shard files are saved locally.
            2. If ``out`` is a remote directory, a local temporary directory is created to
               cache the shard files and then the shard files are uploaded to a remote
               location. At the end, the temp directory is deleted once shards are uploaded.
            3. If ``out`` is a tuple of ``(local_dir, remote_dir)``, shard files are saved in
               the `local_dir` and also uploaded to a remote location.
        keep_local (bool): If the dataset is uploaded, whether to keep the local dataset
            shard file or remove it after uploading. Defaults to ``False``.
        progress_bar (bool): Display TQDM progress bars for uploading output dataset files to
            a remote location. Default to ``False``.
<<<<<<< HEAD
        exist_ok (bool): When exist_ok = False, raise error if out already exists and has contents. Defaults to ``False``.
=======
        retry (int): Number of times to retry uploading a file. Defaults to ``2``.
>>>>>>> e06f45a5
    """

    def __init__(self,
                 out: Union[str, Tuple[str, str]],
                 keep_local: bool = False,
                 progress_bar: bool = False,
<<<<<<< HEAD
                 exist_ok: bool = False) -> None:
        super().__init__(out, keep_local, progress_bar, exist_ok)
=======
                 retry: int = 2) -> None:
        super().__init__(out, keep_local, progress_bar, retry)
>>>>>>> e06f45a5
        if 'GCS_KEY' in os.environ and 'GCS_SECRET' in os.environ:
            import boto3

            # Create a session and use it to make our client. Unlike Resources and Sessions,
            # clients are generally thread-safe.
            session = boto3.session.Session()
            self.gcs_client = session.client(
                's3',
                region_name='auto',
                endpoint_url='https://storage.googleapis.com',
                aws_access_key_id=os.environ['GCS_KEY'],
                aws_secret_access_key=os.environ['GCS_SECRET'],
            )
            self.authentication = GCSAuthentication.HMAC
        else:
            from google.auth import default as default_auth
            from google.auth.exceptions import DefaultCredentialsError
            from google.cloud.storage import Client
            try:
                credentials, _ = default_auth()
                self.gcs_client = Client(credentials=credentials)
                self.authentication = GCSAuthentication.SERVICE_ACCOUNT
            except (DefaultCredentialsError, EnvironmentError):
                raise ValueError(GCS_ERROR_NO_AUTHENTICATION)

        self.check_bucket_exists(self.remote)  # pyright: ignore

    def upload_file(self, filename: str) -> None:
        """Upload file from local instance to Google Cloud Storage bucket.

        Args:
            filename (str): File to upload.
        """

        @retry(num_attempts=self.retry)
        def _upload_file():
            local_filename = os.path.join(self.local, filename)
            remote_filename = os.path.join(self.remote, filename)  # pyright: ignore
            obj = urllib.parse.urlparse(remote_filename)
            logger.debug(f'Uploading to {remote_filename}')

            if self.authentication == GCSAuthentication.HMAC:
                file_size = os.stat(local_filename).st_size
                with tqdm.tqdm(
                        total=file_size,
                        unit='B',
                        unit_scale=True,
                        desc=f'Uploading to {remote_filename}',
                        disable=(not self.progress_bar),
                ) as pbar:
                    self.gcs_client.upload_file(
                        local_filename,
                        obj.netloc,
                        obj.path.lstrip('/'),
                        Callback=lambda bytes_transferred: pbar.update(bytes_transferred),
                    )
            elif self.authentication == GCSAuthentication.SERVICE_ACCOUNT:
                from google.cloud.storage import Blob, Bucket

                blob = Blob(obj.path.lstrip('/'), Bucket(self.gcs_client, obj.netloc))
                blob.upload_from_filename(local_filename)

            self.clear_local(local=local_filename)

        _upload_file()

    def check_bucket_exists(self, remote: str) -> None:
        """Raise an exception if the bucket does not exist.

        Args:
            remote (str): GCS bucket path.

        Raises:
            error: Bucket does not exist.
        """
        bucket_name = urllib.parse.urlparse(remote).netloc

        if self.authentication == GCSAuthentication.HMAC:
            from botocore.exceptions import ClientError

            try:
                self.gcs_client.head_bucket(Bucket=bucket_name)
            except ClientError as error:
                if (error.response['Error']['Code'] == BOTOCORE_CLIENT_ERROR_CODES):
                    error.args = (f'Either bucket `{bucket_name}` does not exist! ' +
                                  f'or check the bucket permission.',)
                raise error
        elif self.authentication == GCSAuthentication.SERVICE_ACCOUNT:
            self.gcs_client.get_bucket(bucket_name)


class OCIUploader(CloudUploader):
    """Upload file from local machine to Oracle Cloud Infrastructure (OCI) Cloud Storage.

    Args:
        out (str | Tuple[str, str]): Output dataset directory to save shard files.

            1. If ``out`` is a local directory, shard files are saved locally.
            2. If ``out`` is a remote directory, a local temporary directory is created to
               cache the shard files and then the shard files are uploaded to a remote
               location. At the end, the temp directory is deleted once shards are uploaded.
            3. If ``out`` is a tuple of ``(local_dir, remote_dir)``, shard files are saved in
               the `local_dir` and also uploaded to a remote location.
        keep_local (bool): If the dataset is uploaded, whether to keep the local dataset
            shard file or remove it after uploading. Defaults to ``False``.
        progress_bar (bool): Display TQDM progress bars for uploading output dataset files to
            a remote location. Default to ``False``.
<<<<<<< HEAD
        exist_ok (bool): When exist_ok = False, raise error if out already exists and has contents. Defaults to ``False``.
=======
        retry (int): Number of times to retry uploading a file. Defaults to ``2``.
>>>>>>> e06f45a5
    """

    def __init__(self,
                 out: Union[str, Tuple[str, str]],
                 keep_local: bool = False,
                 progress_bar: bool = False,
<<<<<<< HEAD
                 exist_ok: bool = False) -> None:
        super().__init__(out, keep_local, progress_bar, exist_ok)
=======
                 retry: int = 2) -> None:
        super().__init__(out, keep_local, progress_bar, retry)
>>>>>>> e06f45a5

        import oci

        config = oci.config.from_file()
        self.client = oci.object_storage.ObjectStorageClient(
            config=config, retry_strategy=oci.retry.DEFAULT_RETRY_STRATEGY)
        self.namespace = self.client.get_namespace().data
        self.upload_manager = oci.object_storage.UploadManager(self.client)
        self.check_bucket_exists(self.remote)  # pyright: ignore

    def upload_file(self, filename: str):
        """Upload file from local instance to OCI Cloud Storage bucket.

        Args:
            filename (str): File to upload.
        """

        @retry(num_attempts=self.retry)
        def _upload_file():
            local_filename = os.path.join(self.local, filename)
            remote_filename = os.path.join(self.remote, filename)  # pyright: ignore
            obj = urllib.parse.urlparse(remote_filename)
            bucket_name = obj.netloc.split('@' + self.namespace)[0]
            # Remove leading and trailing forward slash from string
            object_path = obj.path.strip('/')
            logger.debug(f'Uploading to {remote_filename}')
            file_size = os.stat(local_filename).st_size
            with tqdm.tqdm(total=file_size,
                           unit='B',
                           unit_scale=True,
                           desc=f'Uploading to {remote_filename}',
                           disable=(not self.progress_bar)) as pbar:
                self.upload_manager.upload_file(
                    namespace_name=self.namespace,
                    bucket_name=bucket_name,
                    object_name=object_path,
                    file_path=local_filename,
                    progress_callback=lambda bytes_transferred: pbar.update(bytes_transferred),
                )
            self.clear_local(local=local_filename)

        _upload_file()

    def check_bucket_exists(self, remote: str):
        """Raise an exception if the bucket does not exist.

        Args:
            remote (str): OCI bucket path.

        Raises:
            error: Bucket does not exist.
        """
        from oci.exceptions import ServiceError

        obj = urllib.parse.urlparse(remote)
        bucket_name = obj.netloc.split('@' + self.namespace)[0]
        try:
            self.client.head_bucket(bucket_name=bucket_name, namespace_name=self.namespace)
        except ServiceError as error:
            if error.status == 404:
                error.args = (f'Bucket `{bucket_name}` does not exist! ' +
                              f'Check the bucket permission or create the bucket.',)
            raise error


class AzureUploader(CloudUploader):
    """Upload file from local machine to Microsoft Azure bucket.

    Args:
        out (str | Tuple[str, str]): Output dataset directory to save shard files.

            1. If ``out`` is a local directory, shard files are saved locally.
            2. If ``out`` is a remote directory, a local temporary directory is created to
               cache the shard files and then the shard files are uploaded to a remote
               location. At the end, the temp directory is deleted once shards are uploaded.
            3. If ``out`` is a tuple of ``(local_dir, remote_dir)``, shard files are saved in
               the `local_dir` and also uploaded to a remote location.
        keep_local (bool): If the dataset is uploaded, whether to keep the local dataset
            shard file or remove it after uploading. Defaults to ``False``.
        progress_bar (bool): Display TQDM progress bars for uploading output dataset files to
            a remote location. Default to ``False``.
<<<<<<< HEAD
        exist_ok (bool): Throw error if out already exists and not empty. Defaults to ``False``.
=======
        retry (int): Number of times to retry uploading a file. Defaults to ``2``.
>>>>>>> e06f45a5
    """

    def __init__(self,
                 out: Union[str, Tuple[str, str]],
                 keep_local: bool = False,
                 progress_bar: bool = False,
<<<<<<< HEAD
                 exist_ok: bool = False) -> None:
        super().__init__(out, keep_local, progress_bar, exist_ok)
=======
                 retry: int = 2) -> None:
        super().__init__(out, keep_local, progress_bar, retry)
>>>>>>> e06f45a5

        from azure.storage.blob import BlobServiceClient

        # Create a session and use it to make our client. Unlike Resources and Sessions,
        # clients are generally thread-safe.
        self.azure_service = BlobServiceClient(
            account_url=f"https://{os.environ['AZURE_ACCOUNT_NAME']}.blob.core.windows.net",
            credential=os.environ['AZURE_ACCOUNT_ACCESS_KEY'],
        )
        self.check_bucket_exists(self.remote)  # pyright: ignore

    def upload_file(self, filename: str):
        """Upload file from local instance to Microsoft Azure bucket.

        Args:
            filename (str): File to upload.
        """

        @retry(num_attempts=self.retry)
        def _upload_file():
            local_filename = os.path.join(self.local, filename)
            local_filename = local_filename.replace('\\', '/')
            remote_filename = os.path.join(self.remote, filename)  # pyright: ignore
            remote_filename = remote_filename.replace('\\', '/')
            obj = urllib.parse.urlparse(remote_filename)
            logger.debug(f'Uploading to {remote_filename}')
            file_size = os.stat(local_filename).st_size
            container_client = self.azure_service.get_container_client(container=obj.netloc)

            with tqdm.tqdm(total=file_size,
                           unit='B',
                           unit_scale=True,
                           desc=f'Uploading to {remote_filename}',
                           disable=(not self.progress_bar)) as pbar:
                with open(local_filename, 'rb') as data:
                    container_client.upload_blob(
                        name=obj.path.lstrip('/'),
                        data=data,
                        progress_hook=lambda bytes_transferred, _: pbar.update(bytes_transferred),
                        overwrite=True)
            self.clear_local(local=local_filename)

        _upload_file()

    def check_bucket_exists(self, remote: str):
        """Raise an exception if the bucket does not exist.

        Args:
            remote (str): azure bucket path.

        Raises:
            error: Bucket does not exist.
        """
        bucket_name = urllib.parse.urlparse(remote).netloc
        if self.azure_service.get_container_client(container=bucket_name).exists() is False:
            raise FileNotFoundError(
                f'Either bucket `{bucket_name}` does not exist! ' +
                f'or check the bucket permission.',)


class AzureDataLakeUploader(CloudUploader):
    """Upload file from local machine to Microsoft Azure DataLake.

    Args:
        out (str | Tuple[str, str]): Output dataset directory to save shard files.

            1. If ``out`` is a local directory, shard files are saved locally.
            2. If ``out`` is a remote directory, a local temporary directory is created to
               cache the shard files and then the shard files are uploaded to a remote
               location. At the end, the temp directory is deleted once shards are uploaded.
            3. If ``out`` is a tuple of ``(local_dir, remote_dir)``, shard files are saved in
               the `local_dir` and also uploaded to a remote location.
        keep_local (bool): If the dataset is uploaded, whether to keep the local dataset
            shard file or remove it after uploading. Defaults to ``False``.
        progress_bar (bool): Display TQDM progress bars for uploading output dataset files to
            a remote location. Default to ``False``.
<<<<<<< HEAD
        exist_ok (bool): When exist_ok = False, raise error if out already exists and has contents. Defaults to ``False``.
=======
        retry (int): Number of times to retry uploading a file. Defaults to ``2``.
>>>>>>> e06f45a5
    """

    def __init__(self,
                 out: Union[str, Tuple[str, str]],
                 keep_local: bool = False,
                 progress_bar: bool = False,
<<<<<<< HEAD
                 exist_ok: bool = False) -> None:
        super().__init__(out, keep_local, progress_bar, exist_ok)
=======
                 retry: int = 2) -> None:
        super().__init__(out, keep_local, progress_bar, retry)
>>>>>>> e06f45a5

        from azure.storage.filedatalake import DataLakeServiceClient

        # Create a session and use it to make our client. Unlike Resources and Sessions,
        # clients are generally thread-safe.
        self.azure_service = DataLakeServiceClient(
            account_url=f"https://{os.environ['AZURE_ACCOUNT_NAME']}.dfs.core.windows.net",
            credential=os.environ['AZURE_ACCOUNT_ACCESS_KEY'])
        self.check_container_exists(self.remote)  # pyright: ignore

    def upload_file(self, filename: str):
        """Upload file from local instance to Azure DataLalke container.

        Args:
            filename (str): File to upload.
        """

        @retry(num_attempts=self.retry)
        def _upload_file():
            local_filename = os.path.join(self.local, filename)
            local_filename = local_filename.replace('\\', '/')
            remote_filename = os.path.join(self.remote, filename)  # pyright: ignore
            remote_filename = remote_filename.replace('\\', '/')
            obj = urllib.parse.urlparse(remote_filename)
            logger.debug(f'Uploading to {remote_filename}')
            file_size = os.stat(local_filename).st_size
            file_client = self.azure_service.get_file_client(file_system=obj.netloc,
                                                             file_path=obj.path.lstrip('/'))

            with tqdm.tqdm(total=file_size,
                           unit='B',
                           unit_scale=True,
                           desc=f'Uploading to {remote_filename}',
                           disable=(not self.progress_bar)) as pbar:
                with open(local_filename, 'rb') as data:
                    file_client.upload_data(data=data, overwrite=True)
                    pbar.update(file_size)
            self.clear_local(local=local_filename)

        _upload_file()

    def check_container_exists(self, remote: str):
        """Raise an exception if the container does not exist.

        Args:
            remote (str): azure container path.

        Raises:
            error: Container does not exist.
        """
        container_name = urllib.parse.urlparse(remote).netloc
        if self.azure_service.get_file_system_client(file_system=container_name).exists() is False:
            raise FileNotFoundError(
                f'Either container `{container_name}` does not exist! ' +
                f'or check the container permission.',)


class DatabricksUploader(CloudUploader):
    """Parent class for uploading files from local machine to a Databricks workspace.

    Args:
        out (str | Tuple[str, str]): Output dataset directory to save shard files.

            1. If ``out`` is a local directory, shard files are saved locally.
            2. If ``out`` is a remote directory, a local temporary directory is created to
               cache the shard files and then the shard files are uploaded to a remote
               location. At the end, the temp directory is deleted once shards are uploaded.
            3. If ``out`` is a tuple of ``(local_dir, remote_dir)``, shard files are saved in
               the `local_dir` and also uploaded to a remote location.
        keep_local (bool): If the dataset is uploaded, whether to keep the local dataset
            shard file or remove it after uploading. Defaults to ``False``.
        progress_bar (bool): Display TQDM progress bars for uploading output dataset files to
            a remote location. Default to ``False``.
<<<<<<< HEAD
        exist_ok (bool): When exist_ok = False, raise error if out already exists and has contents. Defaults to ``False``.
=======
        retry (int): Number of times to retry uploading a file. Defaults to ``2``.
>>>>>>> e06f45a5
    """

    def __init__(self,
                 out: Union[str, Tuple[str, str]],
                 keep_local: bool = False,
                 progress_bar: bool = False,
<<<<<<< HEAD
                 exist_ok: bool = False) -> None:
        super().__init__(out, keep_local, progress_bar, exist_ok)
=======
                 retry: int = 2) -> None:
        super().__init__(out, keep_local, progress_bar, retry)
>>>>>>> e06f45a5
        self.client = self._create_workspace_client()

    def _create_workspace_client(self):
        try:
            from databricks.sdk import WorkspaceClient
            return WorkspaceClient()
        except ImportError as e:
            e.msg = get_import_exception_message(e.name, 'databricks')  # pyright: ignore
            raise e


class DatabricksUnityCatalogUploader(DatabricksUploader):
    """Upload file from local machine to Databricks Unity Catalog.

    Args:
        out (str | Tuple[str, str]): Output dataset directory to save shard files.

            1. If ``out`` is a local directory, shard files are saved locally.
            2. If ``out`` is a remote directory, a local temporary directory is created to
               cache the shard files and then the shard files are uploaded to a remote
               location. At the end, the temp directory is deleted once shards are uploaded.
            3. If ``out`` is a tuple of ``(local_dir, remote_dir)``, shard files are saved in
               the `local_dir` and also uploaded to a remote location.
        keep_local (bool): If the dataset is uploaded, whether to keep the local dataset
            shard file or remove it after uploading. Defaults to ``False``.
        progress_bar (bool): Display TQDM progress bars for uploading output dataset files to
            a remote location. Default to ``False``.
<<<<<<< HEAD
        exist_ok (bool): When exist_ok = False, raise error if out already exists and has contents. Defaults to ``False``.
=======
        retry (int): Number of times to retry uploading a file. Defaults to ``2``.
>>>>>>> e06f45a5
    """

    def __init__(self,
                 out: Union[str, Tuple[str, str]],
                 keep_local: bool = False,
                 progress_bar: bool = False,
<<<<<<< HEAD
                 exist_ok: bool = False) -> None:
        super().__init__(out, keep_local, progress_bar, exist_ok)
=======
                 retry: int = 2) -> None:
        super().__init__(out, keep_local, progress_bar, retry)
>>>>>>> e06f45a5

    def upload_file(self, filename: str):
        """Upload file from local instance to Databricks Unity Catalog.

        Args:
            filename (str): Relative filepath to copy.
        """

        @retry(num_attempts=self.retry)
        def _upload_file():
            local_filename = os.path.join(self.local, filename)
            local_filename = local_filename.replace('\\', '/')
            remote_filename = os.path.join(self.remote, filename)  # pyright: ignore
            remote_filename = remote_filename.replace('\\', '/')
            remote_filename_wo_prefix = urllib.parse.urlparse(remote_filename).path
            with open(local_filename, 'rb') as f:
                self.client.files.upload(remote_filename_wo_prefix, f)

        _upload_file()


class DBFSUploader(DatabricksUploader):
    """Upload file from local machine to Databricks File System (DBFS).

    Args:
        out (str | Tuple[str, str]): Output dataset directory to save shard files.

            1. If ``out`` is a local directory, shard files are saved locally.
            2. If ``out`` is a remote directory, a local temporary directory is created to
               cache the shard files and then the shard files are uploaded to a remote
               location. At the end, the temp directory is deleted once shards are uploaded.
            3. If ``out`` is a tuple of ``(local_dir, remote_dir)``, shard files are saved in
               the `local_dir` and also uploaded to a remote location.
        keep_local (bool): If the dataset is uploaded, whether to keep the local dataset
            shard file or remove it after uploading. Defaults to ``False``.
        progress_bar (bool): Display TQDM progress bars for uploading output dataset files to
            a remote location. Default to ``False``.
<<<<<<< HEAD
        exist_ok (bool): When exist_ok = False, raise error if out already exists and has contents. Defaults to ``False``.
=======
        retry (int): Number of times to retry uploading a file. Defaults to ``2``.
>>>>>>> e06f45a5
    """

    def __init__(self,
                 out: Union[str, Tuple[str, str]],
                 keep_local: bool = False,
                 progress_bar: bool = False,
<<<<<<< HEAD
                 exist_ok: bool = False) -> None:
        super().__init__(out, keep_local, progress_bar, exist_ok)
=======
                 retry: int = 2) -> None:
        super().__init__(out, keep_local, progress_bar, retry)
>>>>>>> e06f45a5
        self.dbfs_path = self.remote.lstrip('dbfs:')  # pyright: ignore
        self.check_folder_exists()

    def upload_file(self, filename: str):
        """Upload file from local instance to DBFS. Does not overwrite.

        Args:
            filename (str): Relative filepath to copy.
        """

        @retry(num_attempts=self.retry)
        def _upload_file():
            local_filename = os.path.join(self.local, filename)
            local_filename = local_filename.replace('\\', '/')
            remote_filename = os.path.join(self.dbfs_path, filename)
            remote_filename = remote_filename.replace('\\', '/')
            file_path = urllib.parse.urlparse(remote_filename)
            with open(local_filename, 'rb') as f:
                self.client.dbfs.upload(file_path.path, f)

        _upload_file()

    def check_folder_exists(self):
        """Raise an exception if the DBFS folder does not exist.

        Raises:
            error: Folder does not exist.
        """
        from databricks.sdk.core import DatabricksError
        try:
            if not self.client.dbfs.exists(self.dbfs_path):
                raise FileNotFoundError(f'Databricks File System path {self.dbfs_path} not found')
        except DatabricksError as e:
            if e.error_code == 'PERMISSION_DENIED':
                e.args = (
                    f'Ensure the file path or credentials are set correctly. For ' +
                    f'Databricks Unity Catalog, file path must starts with `dbfs:/Volumes` ' +
                    f'and for Databricks File System, file path must starts with `dbfs`. ' +
                    e.args[0],)
            raise e


class LocalUploader(CloudUploader):
    """Copy file from one local directory to another local directory.

    Args:
        out (str | Tuple[str, str]): Output dataset directory to save shard files.

            1. If ``out`` is a local directory, shard files are saved locally.
            2. If ``out`` is a remote directory, a local temporary directory is created to
               cache the shard files and then the shard files are uploaded to a remote
               location. At the end, the temp directory is deleted once shards are uploaded.
            3. If ``out`` is a tuple of ``(local_dir, remote_dir)``, shard files are saved in
               the `local_dir` and also uploaded to a remote location.
        keep_local (bool): If the dataset is uploaded, whether to keep the local dataset
            shard file or remove it after uploading. Defaults to ``False``.
        progress_bar (bool): Display TQDM progress bars for uploading output dataset files to
            a remote location. Default to ``False``.
<<<<<<< HEAD
        exist_ok (bool): When exist_ok = False, raise error if out already exists and has contents. Defaults to ``False``.
=======
        retry (int): Number of times to retry uploading a file. Defaults to ``2``.
>>>>>>> e06f45a5
    """

    def __init__(self,
                 out: Union[str, Tuple[str, str]],
                 keep_local: bool = False,
                 progress_bar: bool = False,
<<<<<<< HEAD
                 exist_ok: bool = False) -> None:
        super().__init__(out, keep_local, progress_bar, exist_ok)
=======
                 retry: int = 2) -> None:
        super().__init__(out, keep_local, progress_bar, retry)
>>>>>>> e06f45a5
        # Create remote directory if it doesn't exist
        if self.remote:
            os.makedirs(self.remote, exist_ok=True)

    def upload_file(self, filename: str):
        """Copy file from one local path to another local path.

        Args:
            filename (str): Relative filepath to copy.
        """

        @retry(num_attempts=self.retry)
        def _upload_file():
            if self.remote:
                local_filename = os.path.join(self.local, filename)
                remote_filename = os.path.join(self.remote, filename)  # pyright: ignore
                logger.debug(f'Copying to {remote_filename}')
                shutil.copy(local_filename, remote_filename)
                self.clear_local(local=local_filename)

        _upload_file()<|MERGE_RESOLUTION|>--- conflicted
+++ resolved
@@ -53,7 +53,6 @@
     """Upload local files to a cloud storage."""
 
     @classmethod
-<<<<<<< HEAD
     def get(
         cls,
         out: Union[str, Tuple[str, str]],
@@ -61,13 +60,6 @@
         progress_bar: bool = False,
         exist_ok: bool = False,
     ) -> Any:
-=======
-    def get(cls,
-            out: Union[str, Tuple[str, str]],
-            keep_local: bool = False,
-            progress_bar: bool = False,
-            retry: int = 2) -> Any:
->>>>>>> e06f45a5
         """Instantiate a cloud provider uploader or a local uploader based on remote path.
 
         Args:
@@ -83,11 +75,8 @@
                 shard file or remove it after uploading. Defaults to ``False``.
             progress_bar (bool): Display TQDM progress bars for uploading output dataset files to
                 a remote location. Default to ``False``.
-<<<<<<< HEAD
             exist_ok (bool): When exist_ok = False, raise error if out already exists and has contents. Defaults to ``False``.
-=======
             retry (int): Number of times to retry uploading a file. Defaults to ``2``.
->>>>>>> e06f45a5
 
         Returns:
             CloudUploader: An instance of sub-class.
@@ -101,11 +90,7 @@
             if prefix == 'dbfs:/Volumes':
                 provider_prefix = prefix
         return getattr(sys.modules[__name__], UPLOADERS[provider_prefix])(out, keep_local,
-<<<<<<< HEAD
-                                                                          progress_bar, exist_ok)
-=======
-                                                                          progress_bar, retry)
->>>>>>> e06f45a5
+                                                                          progress_bar, retry, exist_ok)
 
     def _validate(self, out: Union[str, Tuple[str, str]]) -> None:
         """Validate the `out` argument.
@@ -139,11 +124,8 @@
                  out: Union[str, Tuple[str, str]],
                  keep_local: bool = False,
                  progress_bar: bool = False,
-<<<<<<< HEAD
-                 exist_ok: bool = False) -> None:
-=======
-                 retry: int = 2) -> None:
->>>>>>> e06f45a5
+                 exist_ok: bool = False,
+                 retry: int = 2) -> None:
         """Initialize and validate local and remote path.
 
         Args:
@@ -159,11 +141,8 @@
                 shard file or remove it after uploading. Defaults to ``False``.
             progress_bar (bool): Display TQDM progress bars for uploading output dataset files to
                 a remote location. Default to ``False``.
-<<<<<<< HEAD
             exist_ok (bool): When exist_ok = False, raise error if out already exists and has contents. Defaults to ``False``.
-=======
             retry (int): Number of times to retry uploading a file. Defaults to ``2``.
->>>>>>> e06f45a5
 
         Raises:
             FileExistsError: Local directory must be empty.
@@ -227,24 +206,17 @@
             shard file or remove it after uploading. Defaults to ``False``.
         progress_bar (bool): Display TQDM progress bars for uploading output dataset files to
             a remote location. Default to ``False``.
-<<<<<<< HEAD
         exist_ok (bool): When exist_ok = False, raise error if out already exists and has contents. Defaults to ``False``.
-=======
         retry (int): Number of times to retry uploading a file. Defaults to ``2``.
->>>>>>> e06f45a5
     """
 
     def __init__(self,
                  out: Union[str, Tuple[str, str]],
                  keep_local: bool = False,
                  progress_bar: bool = False,
-<<<<<<< HEAD
-                 exist_ok: bool = False) -> None:
-        super().__init__(out, keep_local, progress_bar, exist_ok)
-=======
-                 retry: int = 2) -> None:
-        super().__init__(out, keep_local, progress_bar, retry)
->>>>>>> e06f45a5
+                 exist_ok: bool = False,
+                 retry: int = 2) -> None:
+        super().__init__(out, keep_local, progress_bar, exist_ok, retry)
 
         import boto3
         from botocore.config import Config
@@ -324,24 +296,17 @@
             shard file or remove it after uploading. Defaults to ``False``.
         progress_bar (bool): Display TQDM progress bars for uploading output dataset files to
             a remote location. Default to ``False``.
-<<<<<<< HEAD
         exist_ok (bool): When exist_ok = False, raise error if out already exists and has contents. Defaults to ``False``.
-=======
         retry (int): Number of times to retry uploading a file. Defaults to ``2``.
->>>>>>> e06f45a5
     """
 
     def __init__(self,
                  out: Union[str, Tuple[str, str]],
                  keep_local: bool = False,
                  progress_bar: bool = False,
-<<<<<<< HEAD
-                 exist_ok: bool = False) -> None:
-        super().__init__(out, keep_local, progress_bar, exist_ok)
-=======
-                 retry: int = 2) -> None:
-        super().__init__(out, keep_local, progress_bar, retry)
->>>>>>> e06f45a5
+                 exist_ok: bool = False,
+                 retry: int = 2) -> None:
+        super().__init__(out, keep_local, progress_bar, exist_ok, retry)
         if 'GCS_KEY' in os.environ and 'GCS_SECRET' in os.environ:
             import boto3
 
@@ -449,24 +414,17 @@
             shard file or remove it after uploading. Defaults to ``False``.
         progress_bar (bool): Display TQDM progress bars for uploading output dataset files to
             a remote location. Default to ``False``.
-<<<<<<< HEAD
         exist_ok (bool): When exist_ok = False, raise error if out already exists and has contents. Defaults to ``False``.
-=======
         retry (int): Number of times to retry uploading a file. Defaults to ``2``.
->>>>>>> e06f45a5
     """
 
     def __init__(self,
                  out: Union[str, Tuple[str, str]],
                  keep_local: bool = False,
                  progress_bar: bool = False,
-<<<<<<< HEAD
-                 exist_ok: bool = False) -> None:
-        super().__init__(out, keep_local, progress_bar, exist_ok)
-=======
-                 retry: int = 2) -> None:
-        super().__init__(out, keep_local, progress_bar, retry)
->>>>>>> e06f45a5
+                 exist_ok: bool = False,
+                 retry: int = 2) -> None:
+        super().__init__(out, keep_local, progress_bar, exist_ok, retry)
 
         import oci
 
@@ -548,24 +506,17 @@
             shard file or remove it after uploading. Defaults to ``False``.
         progress_bar (bool): Display TQDM progress bars for uploading output dataset files to
             a remote location. Default to ``False``.
-<<<<<<< HEAD
         exist_ok (bool): Throw error if out already exists and not empty. Defaults to ``False``.
-=======
         retry (int): Number of times to retry uploading a file. Defaults to ``2``.
->>>>>>> e06f45a5
     """
 
     def __init__(self,
                  out: Union[str, Tuple[str, str]],
                  keep_local: bool = False,
                  progress_bar: bool = False,
-<<<<<<< HEAD
-                 exist_ok: bool = False) -> None:
-        super().__init__(out, keep_local, progress_bar, exist_ok)
-=======
-                 retry: int = 2) -> None:
-        super().__init__(out, keep_local, progress_bar, retry)
->>>>>>> e06f45a5
+                 exist_ok: bool = False,
+                 retry: int = 2) -> None:
+        super().__init__(out, keep_local, progress_bar, exist_ok, retry)
 
         from azure.storage.blob import BlobServiceClient
 
@@ -642,24 +593,17 @@
             shard file or remove it after uploading. Defaults to ``False``.
         progress_bar (bool): Display TQDM progress bars for uploading output dataset files to
             a remote location. Default to ``False``.
-<<<<<<< HEAD
         exist_ok (bool): When exist_ok = False, raise error if out already exists and has contents. Defaults to ``False``.
-=======
         retry (int): Number of times to retry uploading a file. Defaults to ``2``.
->>>>>>> e06f45a5
     """
 
     def __init__(self,
                  out: Union[str, Tuple[str, str]],
                  keep_local: bool = False,
                  progress_bar: bool = False,
-<<<<<<< HEAD
-                 exist_ok: bool = False) -> None:
-        super().__init__(out, keep_local, progress_bar, exist_ok)
-=======
-                 retry: int = 2) -> None:
-        super().__init__(out, keep_local, progress_bar, retry)
->>>>>>> e06f45a5
+                 exist_ok: bool = False,
+                 retry: int = 2) -> None:
+        super().__init__(out, keep_local, progress_bar, exist_ok, retry)
 
         from azure.storage.filedatalake import DataLakeServiceClient
 
@@ -733,24 +677,17 @@
             shard file or remove it after uploading. Defaults to ``False``.
         progress_bar (bool): Display TQDM progress bars for uploading output dataset files to
             a remote location. Default to ``False``.
-<<<<<<< HEAD
         exist_ok (bool): When exist_ok = False, raise error if out already exists and has contents. Defaults to ``False``.
-=======
         retry (int): Number of times to retry uploading a file. Defaults to ``2``.
->>>>>>> e06f45a5
     """
 
     def __init__(self,
                  out: Union[str, Tuple[str, str]],
                  keep_local: bool = False,
                  progress_bar: bool = False,
-<<<<<<< HEAD
-                 exist_ok: bool = False) -> None:
-        super().__init__(out, keep_local, progress_bar, exist_ok)
-=======
-                 retry: int = 2) -> None:
-        super().__init__(out, keep_local, progress_bar, retry)
->>>>>>> e06f45a5
+                 exist_ok: bool = False,
+                 retry: int = 2) -> None:
+        super().__init__(out, keep_local, progress_bar, exist_ok, retry)
         self.client = self._create_workspace_client()
 
     def _create_workspace_client(self):
@@ -778,24 +715,17 @@
             shard file or remove it after uploading. Defaults to ``False``.
         progress_bar (bool): Display TQDM progress bars for uploading output dataset files to
             a remote location. Default to ``False``.
-<<<<<<< HEAD
         exist_ok (bool): When exist_ok = False, raise error if out already exists and has contents. Defaults to ``False``.
-=======
         retry (int): Number of times to retry uploading a file. Defaults to ``2``.
->>>>>>> e06f45a5
     """
 
     def __init__(self,
                  out: Union[str, Tuple[str, str]],
                  keep_local: bool = False,
                  progress_bar: bool = False,
-<<<<<<< HEAD
-                 exist_ok: bool = False) -> None:
-        super().__init__(out, keep_local, progress_bar, exist_ok)
-=======
-                 retry: int = 2) -> None:
-        super().__init__(out, keep_local, progress_bar, retry)
->>>>>>> e06f45a5
+                 exist_ok: bool = False,
+                 retry: int = 2) -> None:
+        super().__init__(out, keep_local, progress_bar, exist_ok, retry)
 
     def upload_file(self, filename: str):
         """Upload file from local instance to Databricks Unity Catalog.
@@ -833,24 +763,17 @@
             shard file or remove it after uploading. Defaults to ``False``.
         progress_bar (bool): Display TQDM progress bars for uploading output dataset files to
             a remote location. Default to ``False``.
-<<<<<<< HEAD
         exist_ok (bool): When exist_ok = False, raise error if out already exists and has contents. Defaults to ``False``.
-=======
         retry (int): Number of times to retry uploading a file. Defaults to ``2``.
->>>>>>> e06f45a5
     """
 
     def __init__(self,
                  out: Union[str, Tuple[str, str]],
                  keep_local: bool = False,
                  progress_bar: bool = False,
-<<<<<<< HEAD
-                 exist_ok: bool = False) -> None:
-        super().__init__(out, keep_local, progress_bar, exist_ok)
-=======
-                 retry: int = 2) -> None:
-        super().__init__(out, keep_local, progress_bar, retry)
->>>>>>> e06f45a5
+                 exist_ok: bool = False,
+                 retry: int = 2) -> None:
+        super().__init__(out, keep_local, progress_bar, exist_ok, retry)
         self.dbfs_path = self.remote.lstrip('dbfs:')  # pyright: ignore
         self.check_folder_exists()
 
@@ -909,24 +832,17 @@
             shard file or remove it after uploading. Defaults to ``False``.
         progress_bar (bool): Display TQDM progress bars for uploading output dataset files to
             a remote location. Default to ``False``.
-<<<<<<< HEAD
         exist_ok (bool): When exist_ok = False, raise error if out already exists and has contents. Defaults to ``False``.
-=======
         retry (int): Number of times to retry uploading a file. Defaults to ``2``.
->>>>>>> e06f45a5
     """
 
     def __init__(self,
                  out: Union[str, Tuple[str, str]],
                  keep_local: bool = False,
                  progress_bar: bool = False,
-<<<<<<< HEAD
-                 exist_ok: bool = False) -> None:
-        super().__init__(out, keep_local, progress_bar, exist_ok)
-=======
-                 retry: int = 2) -> None:
-        super().__init__(out, keep_local, progress_bar, retry)
->>>>>>> e06f45a5
+                 exist_ok: bool = False,
+                 retry: int = 2) -> None:
+        super().__init__(out, keep_local, progress_bar, exist_ok, retry)
         # Create remote directory if it doesn't exist
         if self.remote:
             os.makedirs(self.remote, exist_ok=True)
