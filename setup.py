# Copyright 2022-2024 MosaicML Streaming authors
# SPDX-License-Identifier: Apache-2.0

"""Streaming package setup."""

import os

import setuptools
from setuptools import setup

# Read the streaming version
# Cannot import from `streaming.__version__` since that will not be available when building or installing the package
with open(os.path.join(os.path.dirname(__file__), 'streaming', '_version.py')) as f:
    version_globals = {}
    version_locals = {}
    exec(f.read(), version_globals, version_locals)
    streaming_version = version_locals['__version__']

# Use repo README for PyPi description
with open('README.md', 'r', encoding='utf-8') as fh:
    long_description = fh.read()

# Hide the content between <!-- SETUPTOOLS_LONG_DESCRIPTION_HIDE_BEGIN --> and
# <!-- SETUPTOOLS_LONG_DESCRIPTION_HIDE_END --> tags in the README
while True:
    start_tag = '<!-- SETUPTOOLS_LONG_DESCRIPTION_HIDE_BEGIN -->'
    end_tag = '<!-- SETUPTOOLS_LONG_DESCRIPTION_HIDE_END -->'
    start = long_description.find(start_tag)
    end = long_description.find(end_tag)
    if start == -1:
        assert end == -1, 'there should be a balanced number of start and ends'
        break
    else:
        assert end != -1, 'there should be a balanced number of start and ends'
        long_description = long_description[:start] + long_description[end + len(end_tag):]

classifiers = [
    'Programming Language :: Python :: 3',
    'Programming Language :: Python :: 3.9',
    'Programming Language :: Python :: 3.10',
    'Programming Language :: Python :: 3.11',
]

install_requires = [
    'boto3>=1.21.45,<2',
    'Brotli>=1.0.9',
    'google-cloud-storage>=2.9.0,<2.11.0',
    'matplotlib>=3.5.2,<4',
    'paramiko>=2.11.0,<4',
    'python-snappy>=0.6.1,<1',
    'torch>=1.10,<3',
    'torchvision>=0.10',
    'tqdm>=4.64.0,<5',
    'transformers>=4.21.3,<5',
    'xxhash>=3.0.0,<4',
    'zstd>=1.5.2.5,<2',
    'oci>=2.88,<3',
    'azure-storage-blob>=12.0.0,<13',
    'azure-storage-file-datalake>=12.11.0,<13',
    'azure-identity>=1.13.0',
]

extra_deps = {}

extra_deps['dev'] = [
    'datasets>=2.4.0,<3',
    'pyarrow>14.0.0',
    'docformatter>=1.4',
    'jupyter==1.0.0',
    'pre-commit>=2.18.1,<4',
    'pytest==8.2.0',
    'pytest_codeblocks==0.17.0',
    'pytest-cov>=4,<6',
    'toml==0.10.2',
    'yamllint==1.35.1',
    'moto>=4.0,<6',
    'fastapi==0.110.2',
    'pydantic==2.7.1',
    'uvicorn==0.29.0',
    'pytest-split==0.8.2',
]

extra_deps['docs'] = [
    'GitPython==3.1.42',
    'docutils==0.17.1',
    'furo==2022.9.29',
    'myst-parser==0.16.1',
    'nbsphinx==0.9.1',
    'pandoc==2.3',
    'pypandoc==1.13',
    'sphinx-argparse==0.4.0',
    'sphinx-copybutton==0.5.2',
    'sphinx==4.4.0',
    'sphinx-tabs==3.4.5',
    'sphinxcontrib.katex==0.9.6',
    'sphinxcontrib-applehelp==1.0.0',
    'sphinxcontrib-devhelp==1.0.0',
    'sphinxcontrib-htmlhelp==2.0.0',
    'sphinxcontrib-qthelp==1.0.0',
    'sphinxcontrib-serializinghtml==1.1.5',
]

extra_deps['simulator'] = [
    'sortedcollections>=2.1.0,<3',
    'streamlit>=1.26.0,<2',
    'altair>=5.1.1,<6',
    'omegaconf>=2.3.0,<3',
    'PyYAML>=6.0,<7',
    'pandas>=2.0.3,<3',
    'wandb>=0.15.5,<1',
    'humanize>=4.7.0,<5',
]

extra_deps['spark'] = [
    'pyspark>=3,<4',
]

extra_deps['databricks'] = [
    'databricks-sdk==0.27.0',
<<<<<<< HEAD
=======
]

extra_deps['alipan'] = [
    'AliPCS-Py>=0.8,<1',
>>>>>>> 97eae284
]

extra_deps['testing'] = [
    'mosaicml-cli>=0.5.25,<0.7',
]

extra_deps['all'] = sorted({dep for deps in extra_deps.values() for dep in deps})

package_name = os.environ.get('MOSAIC_PACKAGE_NAME', 'mosaicml-streaming')

if package_name != 'mosaicml-streaming':
    print(f'Building mosaicml-streaming as {package_name}')

setup(
    name=package_name,
    version=streaming_version,
    author='MosaicML',
    author_email='team@mosaicml.com',
    description=
    'Streaming lets users create PyTorch compatible datasets that can be streamed from cloud-based object stores',
    long_description=long_description,
    long_description_content_type='text/markdown',
    url='https://github.com/mosaicml/streaming/',
    include_package_data=True,
    package_data={
        'streaming': ['py.typed'],
    },
    packages=setuptools.find_packages(exclude=['tests*']),
    entry_points={
        'console_scripts': ['simulator = simulation.launcher:launch_simulation_ui',],
    },
    classifiers=classifiers,
    install_requires=install_requires,
    extras_require=extra_deps,
    python_requires='>=3.9',
)<|MERGE_RESOLUTION|>--- conflicted
+++ resolved
@@ -117,13 +117,10 @@
 
 extra_deps['databricks'] = [
     'databricks-sdk==0.27.0',
-<<<<<<< HEAD
-=======
 ]
 
 extra_deps['alipan'] = [
     'AliPCS-Py>=0.8,<1',
->>>>>>> 97eae284
 ]
 
 extra_deps['testing'] = [
