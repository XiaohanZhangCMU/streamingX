# Copyright 2023 MosaicML Streaming authors
# SPDX-License-Identifier: Apache-2.0

"""Streaming package setup."""

import os

import setuptools
from setuptools import setup

# Read the streaming version
# Cannot import from `streaming.__version__` since that will not be available when building or installing the package
with open(os.path.join(os.path.dirname(__file__), 'streaming', '_version.py')) as f:
    version_globals = {}
    version_locals = {}
    exec(f.read(), version_globals, version_locals)
    streaming_version = version_locals['__version__']

# Use repo README for PyPi description
with open('README.md', 'r', encoding='utf-8') as fh:
    long_description = fh.read()

# Hide the content between <!-- SETUPTOOLS_LONG_DESCRIPTION_HIDE_BEGIN --> and
# <!-- SETUPTOOLS_LONG_DESCRIPTION_HIDE_END --> tags in the README
while True:
    start_tag = '<!-- SETUPTOOLS_LONG_DESCRIPTION_HIDE_BEGIN -->'
    end_tag = '<!-- SETUPTOOLS_LONG_DESCRIPTION_HIDE_END -->'
    start = long_description.find(start_tag)
    end = long_description.find(end_tag)
    if start == -1:
        assert end == -1, 'there should be a balanced number of start and ends'
        break
    else:
        assert end != -1, 'there should be a balanced number of start and ends'
        long_description = long_description[:start] + long_description[end + len(end_tag):]

classifiers = [
    'Programming Language :: Python :: 3',
    'Programming Language :: Python :: 3.8',
    'Programming Language :: Python :: 3.9',
    'Programming Language :: Python :: 3.10',
]

install_requires = [
    'boto3>=1.21.45,<2',
    'Brotli>=1.0.9',
    'google-cloud-storage>=2.9.0',
    'matplotlib>=3.5.2,<4',
    'paramiko>=2.11.0,<4',
    'python-snappy>=0.6.1,<1',
    'torch>=1.10,<3',
    'torchtext>=0.10',
    'torchvision>=0.10',
    'tqdm>=4.64.0,<5',
    'transformers>=4.21.3,<5',
    'xxhash>=3.0.0,<4',
    'zstd>=1.5.2.5,<2',
    'oci>=2.88,<3',
    'azure-storage-blob>=12.0.0,<13',
    'azure-storage-file-datalake>=12.11.0,<13',
    'azure-identity>=1.13.0',
]

extra_deps = {}

extra_deps['dev'] = [
<<<<<<< HEAD
    'datasets>=2.4.0,<3', 'docformatter>=1.4', 'jupyter==1.0.0', 'pre-commit>=2.18.1,<4',
    'pytest==7.4.0', 'pytest_codeblocks==0.16.1', 'pytest-cov>=4,<5', 'toml==0.10.2',
    'yamllint==1.32.0', 'moto>=4.0,<5', 'fastapi==0.100.0', 'pydantic==2.1.1', 'uvicorn==0.23.1',
    'pytest-split==0.8.1', 'pyspark==3.4.1'
=======
    'datasets>=2.4.0,<3',
    'docformatter>=1.4',
    'jupyter==1.0.0',
    'pre-commit>=2.18.1,<4',
    'pytest==7.4.0',
    'pytest_codeblocks==0.16.1',
    'pytest-cov>=4,<5',
    'toml==0.10.2',
    'yamllint==1.32.0',
    'moto>=4.0,<5',
    'fastapi==0.101.0',
    'pydantic==2.1.1',
    'uvicorn==0.23.2',
    'pytest-split==0.8.1',
>>>>>>> 21f1a1da
]

extra_deps['docs'] = [
    'GitPython==3.1.32',
    'docutils==0.18.1',
    'furo==2023.7.26',
    'myst-parser==2.0.0',
    'nbsphinx==0.9.2',
    'pandoc==2.3',
    'pypandoc==1.11',
    'sphinx-argparse==0.4.0',
    'sphinx-copybutton==0.5.2',
    'sphinx==6.2.1',
    'sphinx-tabs==3.4.1',
]

extra_deps['all'] = sorted({dep for deps in extra_deps.values() for dep in deps})

package_name = os.environ.get('MOSAIC_PACKAGE_NAME', 'mosaicml-streaming')

if package_name != 'mosaicml-streaming':
    print(f'Building mosaicml-streaming as {package_name}')

setup(
    name=package_name,
    version=streaming_version,
    author='MosaicML',
    author_email='team@mosaicml.com',
    description=
    'Streaming lets users create PyTorch compatible datasets that can be streamed from cloud-based object stores',
    long_description=long_description,
    long_description_content_type='text/markdown',
    url='https://github.com/mosaicml/streaming/',
    include_package_data=True,
    package_data={
        'streaming': ['py.typed'],
    },
    packages=setuptools.find_packages(exclude=['tests*']),
    classifiers=classifiers,
    install_requires=install_requires,
    extras_require=extra_deps,
    python_requires='>=3.7',
)<|MERGE_RESOLUTION|>--- conflicted
+++ resolved
@@ -64,12 +64,6 @@
 extra_deps = {}
 
 extra_deps['dev'] = [
-<<<<<<< HEAD
-    'datasets>=2.4.0,<3', 'docformatter>=1.4', 'jupyter==1.0.0', 'pre-commit>=2.18.1,<4',
-    'pytest==7.4.0', 'pytest_codeblocks==0.16.1', 'pytest-cov>=4,<5', 'toml==0.10.2',
-    'yamllint==1.32.0', 'moto>=4.0,<5', 'fastapi==0.100.0', 'pydantic==2.1.1', 'uvicorn==0.23.1',
-    'pytest-split==0.8.1', 'pyspark==3.4.1'
-=======
     'datasets>=2.4.0,<3',
     'docformatter>=1.4',
     'jupyter==1.0.0',
@@ -84,7 +78,7 @@
     'pydantic==2.1.1',
     'uvicorn==0.23.2',
     'pytest-split==0.8.1',
->>>>>>> 21f1a1da
+    'pyspark==3.4.1'
 ]
 
 extra_deps['docs'] = [
